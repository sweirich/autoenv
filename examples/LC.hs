--- conflicted
+++ resolved
@@ -14,11 +14,7 @@
 
 import AutoEnv
 import AutoEnv.Bind.Single
-<<<<<<< HEAD
-import Data.FinAux
-=======
-import Data.Fin 
->>>>>>> aa316b95
+import Data.Fin
 import Data.Vec qualified
 
 -- | Datatype of well-scoped lambda-calculus expressions
