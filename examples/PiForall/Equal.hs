--- conflicted
+++ resolved
@@ -1,8 +1,4 @@
-{-# LANGUAGE OverloadedLists #-}
 module PiForall.Equal where
-
-import GHC.IsList
-import qualified Data.Scoped.List as L
 
 import PiForall.Syntax
 import PiForall.Environment (TcMonad, Context )
@@ -53,7 +49,7 @@
     (DataCon d1 a1, DataCon d2 a2) | d1 == d2 -> do
       equateArgs a1 a2
     (Case s1 brs1, Case s2 brs2)
-      | L.length brs1 == L.length brs2 -> do
+      | length brs1 == length brs2 -> do
       equate s1 s2
       -- require branches to be in the same order
       -- on both expressions
@@ -64,10 +60,10 @@
           matchBr (Branch bnd1) (Branch bnd2) =
               Pat.unbind bnd1 $ \p1 a1 ->
               Pat.unbind bnd2 $ \p2 a2 -> do
-                Refl <- patEq p1 p2 `Env.whenNothing`
+                Refl <- patEq p1 p2 `Env.whenNothing` 
                         [DS "Cannot match branches in", DD n1, DS "and", DD n2]
                 push @LocalName p1 (equate a1 a2)
-        L.zipWithM_ matchBr brs1 brs2
+        zipWithM_ matchBr brs1 brs2
     (TyEq a1 b1, TyEq a2 b2) -> do
       equate a1 a2
       equate b1 b2
@@ -83,14 +79,14 @@
                    DS "but found", DD n1]
 
 -- | Match up args
-equateArgs :: L.List Term n -> L.List Term n -> TcMonad n ()
-equateArgs (a1 L.:< t1s) (a2 L.:< t2s)  = do
+equateArgs :: [Term n] -> [Term n] -> TcMonad n ()
+equateArgs (a1:t1s) (a2:t2s)  = do
   equate a1 a2
   equateArgs t1s t2s
-equateArgs L.Nil L.Nil  = return ()
+equateArgs [] []  = return ()
 equateArgs a1 a2  = do
-          Env.err [DS "Expected", DC (L.length a2),
-                   DS "but found", DC (L.length a1) ]
+          Env.err [DS "Expected", DC (length a2),
+                   DS "but found", DC (length a1) ]
 
 
 
@@ -99,26 +95,21 @@
 ensurePi :: Typ n -> TcMonad n (Typ n, L.Bind Term Typ n)
 ensurePi aty = do
   nf <- whnf aty
-  case nf of
+  case nf of 
     (Pi tyA bnd) -> return (tyA, bnd)
     _ -> Env.err [DS "Expected a function type but found ", DD aty]
 
 ensureEq :: Typ n -> TcMonad n (Term n, Term n)
 ensureEq aty = do
   nf <- whnf aty
-  case nf of
+  case nf of 
     (TyEq a b) -> return (a,b)
     _ -> Env.err [DS "Expected an equality type but found", DD nf]
 
--- | Ensure that the given type 'ty' is some tycon applied to
+-- | Ensure that the given type 'ty' is some tycon applied to 
 --  params (or could be normalized to be such)
-<<<<<<< HEAD
 -- Throws an error if this is not the case 
-ensureTCon :: Term n -> TcMonad n (TyConName, L.List Term n)
-=======
--- Throws an error if this is not the case
 ensureTCon :: Term n -> TcMonad n (TyConName, [Term n])
->>>>>>> 68c0dab6
 ensureTCon aty = do
   nf <- whnf aty
   case nf of
@@ -126,7 +117,7 @@
     _ -> Env.err [DS "Expected a data type but found", DD nf]
 
 -------------------------------------------------------
--- | Convert a term to its weak-head normal form.
+-- | Convert a term to its weak-head normal form.             
 -- | TODO: add explicit environment (?)
 -- But need to find out the types of every binder
 whnf :: forall n. Term n -> TcMonad n (Term n)
@@ -137,9 +128,9 @@
 
 whnf (Var x)  = do
   -- maybeDef <- Env.lookupDef x
-  -- case maybeDef of
-  --  (Just d) -> whnf d
-  --  _ ->
+  -- case maybeDef of 
+  --  (Just d) -> whnf d 
+  --  _ -> 
           return (Var x)
 
 whnf (App t1 t2)  = do
@@ -149,7 +140,7 @@
       whnf (L.instantiate bnd t2)
     _ -> do
       return (App nf t2)
--- ignore/remove type annotations and source positions when normalizing
+-- ignore/remove type annotations and source positions when normalizing  
 whnf (Ann tm _)  = whnf tm
 whnf (Pos _ tm)  = whnf tm
 whnf (Let rhs bnd) = do
@@ -159,13 +150,13 @@
   nf <- whnf scrut
   case nf of
     (DataCon d args) -> f mtchs  where
-      f (Branch bnd L.:< alts)  = (do
+      f (Branch bnd : alts)  = (do
           let pat = Pat.getPat bnd
           ss <- patternMatches nf pat
           whnf (Pat.instantiate bnd ss))
             `catchError` \ _ -> f alts
-      f L.Nil = Env.err $ [DS "Internal error: couldn't find a matching",
-                    DS "branch for", DD nf, DS "in"] ++ map DD (toList mtchs)
+      f [] = Env.err $ [DS "Internal error: couldn't find a matching",
+                    DS "branch for", DD nf, DS "in"] ++ map DD mtchs
     _ -> return (Case nf mtchs)
 whnf (Subst a b) = do
   nf <- whnf b
@@ -185,35 +176,37 @@
     go SZ = VNil
     go (SS q) = LocalName ("_" ++ show (toInt (SS q))) ::: go q
 
--- | 'Unify' the two terms, producing a list of definitions that
+-- | 'Unify' the two terms, producing a list of definitions that 
 -- must hold for the terms to be equal
 -- If the terms are already equal, succeed with an empty list
 -- If there is an obvious mismatch, fail with an error
--- If either term is "ambiguous" (i.e. neutral), give up and
+-- If either term is "ambiguous" (i.e. neutral), give up and 
 -- succeed with an empty list
 unify :: forall n. Term n -> Term n -> TcMonad n (Refinement Term n)
-unify t1 t2 = do
+unify t1 t2 = do 
      s <- scope @LocalName
      withSNat (scope_size s) $ go SZ t1 t2
   where
-    go :: forall n p. SNatI n => SNat p -> Term (Plus p n) -> Term (Plus p n) -> TcMonad (Plus p n) (Refinement Term n)
+    go :: forall n p. SNatI n => SNat p -> Term (p + n) -> Term (p + n) -> TcMonad (p + n) (Refinement Term n)
     go p tx ty = withSNat (sPlus p (snat :: SNat n)) $ do
-      (txnf :: Term (Plus p n)) <- whnf tx
-      (tynf :: Term (Plus p n)) <- whnf ty
+      (txnf :: Term (p + n)) <- whnf tx
+      (tynf :: Term (p + n)) <- whnf ty
       if txnf == tynf
         then return Env.emptyR
         else case (txnf, tynf) of
           (Var x, Var y) | x == y -> return Env.emptyR
           (Var y, yty)   |
             Just (Var y') <- strengthenN p (Var y),
-            Just yty' <- strengthenN p yty,
-            not (y' `appearsFree` yty')
-            -> return (Env.singletonR (y', yty'))
+            Just yty' <- strengthenN p yty
+            -> if not (y' `appearsFree` yty')
+                then return (Env.singletonR (y', yty'))
+                else return Env.emptyR
           (yty, Var y)  |
             Just (Var y') <- strengthenN p (Var y),
-            Just yty' <- strengthenN p yty,
-            not (y' `appearsFree` yty')
-            -> return (Env.singletonR (y', yty'))
+            Just yty' <- strengthenN p yty
+            -> if not (y' `appearsFree` yty')
+                then return (Env.singletonR (y', yty'))
+                else return Env.emptyR
           (DataCon n1 a1, DataCon n2 a2)
             | n1 == n2 -> goArgs p a1 a2
           (TyCon s1 tms1, TyCon s2 tms2)
@@ -235,8 +228,7 @@
             if amb txnf || amb tynf
               then return Env.emptyR
               else Env.err [DS "Cannot equate", DD txnf, DS "and", DD tynf]
-    -- goArgs :: SNat p -> L.List Term (Plus p n) -> L.List Term (Plus p n) -> TcMonad (Plus p n1) (Refinement Term n1)
-    goArgs p (t1 L.:< a1s) (t2 L.:< a2s) = do
+    goArgs p (t1 : a1s) (t2 : a2s) = do
       ds  <- go p t1 t2
       ds' <- goArgs p a1s a2s
       joinR ds ds' `Env.whenNothing` [DS "cannot join refinements"]
@@ -247,7 +239,7 @@
 
 
 -- | Is a term "ambiguous" when it comes to unification?
--- In general, elimination forms are ambiguous because there are multiple
+-- In general, elimination forms are ambiguous because there are multiple 
 -- solutions.
 amb :: Term n -> Bool
 amb (App t1 t2) = True
@@ -265,12 +257,12 @@
 patternMatches e (PatVar _) = return (oneE e)
 patternMatches (DataCon n args) (PatCon l ps)
   | l == n = patternMatchList args ps
-patternMatches nf pat =
+patternMatches nf pat = 
   Env.err [DS "arg", DD nf, DS "doesn't match pattern", DC pat]
 
-patternMatchList :: forall p n. L.List Term n -> PatList Pattern p -> TcMonad n (Env Term p n)
+patternMatchList :: forall p n. [Term n] -> PatList Pattern p -> TcMonad n (Env Term p n)
 patternMatchList [] PNil = return zeroE
-patternMatchList (e1 L.:< es) (PCons p1 ps) = do
+patternMatchList (e1 : es) (PCons p1 ps) = do
     env1 <- patternMatches e1 p1
     env2 <- patternMatchList es ps
     withSNat (size ps) $
