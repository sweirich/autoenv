{-# LANGUAGE DefaultSignatures #-}
{-# LANGUAGE UndecidableSuperClasses #-}
{-# LANGUAGE ViewPatterns #-}

-- |
-- Module      : AutoEnv.Env
-- Description : Environments
-- Stability   : experimental
<<<<<<< HEAD
module AutoEnv.Env
  ( Env,
    applyEnv,
    SubstVar (..),
    Subst (..),
    GSubst (..),
    Shiftable (..),
    gapplyE,
    applyOpt,
    transform,
    zeroE,
    oneE,
    singletonE,
    idE,
    (.>>),
    (.:),
    (.++),
    head,
    tail,
    appendE,
    up,
    upN,
    shift1E,
    shiftNE,
    fromVec,
    toVec,
    Refinement (..),
    emptyR,
    joinR,
    singletonR,
    fromRefinement,
    toRefinement,
    refine,
    tabulate,
    fromTable,
    weakenE',
    weakenER,
    refines,
    domain,
    shiftFromApplyE,
    env,
  )
where

import AutoEnv.Lib
-- import AutoEnv.Classes

=======
{-# LANGUAGE UndecidableSuperClasses #-}
{-# LANGUAGE ViewPatterns #-}
module AutoEnv.Env(Env, applyEnv, 
  SubstVar(..), Subst(..), 
  GSubst(..), gapplyE, applyOpt,
  transform,
  zeroE,
  oneE,
  singletonE,
  idE,
  (.>>),
  (.:),
  (.++),
  head,
  tail,
  appendE,
  up,
  upN,
  shift1E,
  shiftNE,
  fromVec,
  Refinement(..),
  emptyR,
  joinR,
  singletonR,
  fromRefinement,
  toRefinement,
  shiftRefinement,
  refine,
  tabulate,
  fromTable,
  weakenE',
  weakenER
  ) where

import AutoEnv.Lib
import Prelude hiding (head,tail)   
import qualified Data.Vec as Vec
import qualified Data.Map as Map
>>>>>>> aa316b95
import Control.Monad
import Data.Fin (Fin (..))
import Data.Fin qualified as Fin
import Data.FinAux qualified as Fin
import Data.Map qualified as Map
import Data.Vec qualified as Vec
import GHC.Generics hiding (S)
<<<<<<< HEAD
import Prelude hiding (head, tail)

-- type Env a n m = Fin n -> a m

data Env (a :: Nat -> Type) (n :: Nat) (m :: Nat) where
  Zero :: Env a Z n
  WeakR :: !(SNat m) -> Env a n (n + m) --  weaken values in range by m
  Weak :: !(SNat m) -> Env a n (m + n) --  weaken values in range by m
  Inc :: !(SNat m) -> Env a n (m + n) --  increment values in range (shift) by m
  Cons :: (a m) -> !(Env a n m) -> Env a ('S n) m --  extend a substitution (like cons)
  (:<>) :: !(Env a m n) -> !(Env a n p) -> Env a m p --  compose substitutions

applyEnv :: (SubstVar a) => Env a n m -> Fin n -> a m
applyEnv Zero x = case x of {}
applyEnv (Inc m) x = var (Fin.shiftN m x)
applyEnv (WeakR m) x = var (Fin.weakenFinRight m x)
applyEnv (Weak m) x = var (Fin.weakenFin m x)
applyEnv (Cons ty _s) FZ = ty
applyEnv (Cons _ty s) (FS x) = applyEnv s x
applyEnv (s1 :<> s2) x = applyE s2 (applyEnv s1 x)
{-# INLINEABLE applyEnv #-}

-- | smart constructor for composition
comp ::
  forall a m n p.
  (SubstVar a) =>
  Env a m n ->
  Env a n p ->
  Env a m p
comp Zero s = Zero
comp (Weak (k1 :: SNat m1)) (Weak (k2 :: SNat m2)) =
  case axiomAssoc @m2 @m1 @m of
    Refl -> Weak (sPlus k2 k1)
comp (Weak SZ) s = s
comp s (Weak SZ) = s
comp (WeakR (k1 :: SNat m1)) (WeakR (k2 :: SNat m2)) =
  case axiomAssoc @m @m1 @m2 of
    Refl -> WeakR (sPlus k1 k2)
comp (WeakR SZ) s =
  case axiomPlusZ @m of
    Refl -> s
comp s (WeakR SZ) =
  case axiomPlusZ @n of
    Refl -> s
comp (Inc (k1 :: SNat m1)) (Inc (k2 :: SNat m2)) =
  case axiomAssoc @m2 @m1 @m of
    Refl -> Inc (sPlus k2 k1)
comp s (Inc SZ) = s
comp (Inc SZ) s = s
comp (Inc (snat_ -> SS_ p1)) (Cons _t p) = comp (Inc p1) p
comp (s1 :<> s2) s3 = comp s1 (comp s2 s3)
comp (Cons t s1) s2 = Cons (applyE s2 t) (comp s1 s2)
comp s1 s2 = s1 :<> s2
{-# INLINEABLE comp #-}

-- | mapping operation for range
-- TODO: does Conor have a name for this?
transform :: (forall m. a m -> b m) -> Env a n m -> Env b n m
transform f Zero = Zero
transform f (Weak x) = Weak x
transform f (WeakR x) = WeakR x
transform f (Inc x) = Inc x
transform f (Cons a r) = Cons (f a) (transform f r)
transform f (r1 :<> r2) = transform f r1 :<> transform f r2

----------------------------------------------------------
-- Substitution, free variables
----------------------------------------------------------

-- | Well-scoped types that can be the range of
-- an environment. This should generally be the `Var`
-- constructor from the syntax.
class (Subst v v) => SubstVar (v :: Nat -> Type) where
  var :: Fin n -> v n

class Shiftable t where
  shift :: SNat k -> t n -> t (k + n)
  default shift :: forall v k n. (SubstVar v, Subst v t) => SNat k -> t n -> t (k + n)
  shift = shiftFromApplyE @v

shiftFromApplyE :: forall v c k n. (SubstVar v, Subst v c) => SNat k -> c n -> c (k + n)
shiftFromApplyE k = applyE @v (shiftNE k)

-- | Apply the environment throughout a term of
-- type `c n`, replacing variables with values
-- of type `v m`
class (SubstVar v) => Subst v c where
  applyE :: Env v n m -> c n -> c m
  default applyE :: (Generic1 c, GSubst v (Rep1 c), SubstVar v) => Env v m n -> c m -> c n
  applyE = gapplyE
  {-# INLINE applyE #-}

gapplyE :: (Generic1 c, GSubst v (Rep1 c), SubstVar v) => Env v m n -> c m -> c n
gapplyE = applyOpt (\s x -> to1 $ gsubst s (from1 x))
{-# INLINEABLE gapplyE #-}

-- check for identity substitution
applyOpt :: (Env v n m -> c n -> c m) -> (Env v n m -> c n -> c m)
applyOpt f (Inc SZ) x = x
applyOpt f (Weak SZ) x = x
applyOpt f (WeakR SZ) (x :: c m) =
  case axiomPlusZ @m of Refl -> x
applyOpt f r x = f r x
{-# INLINEABLE applyOpt #-}
=======
import Data.Fin (Fin(..))
import qualified Data.Fin as Fin
import qualified Data.Fin as Fin

import AutoEnv.Env.Internal
>>>>>>> aa316b95

----------------------------------------------
-- operations on environments/substitutions
----------------------------------------------

-- TODO: do we want to replace uses of this operation with something else?
<<<<<<< HEAD
env :: forall m v n. (SNatI m) => (Fin m -> v n) -> Env v m n
env f = fromVec v
  where
    v :: Vec m (v n)
    v = Vec.tabulate f
=======
env :: forall m v n. (SubstVar v, SNatI m) => (Fin m -> v n) -> Env v m n
env f = fromVec v where
        v :: Vec m (v n)
        v = Vec.tabulate f
  
>>>>>>> aa316b95

-- | A singleton environment (single index domain)
-- maps that single variable to `v n`
<<<<<<< HEAD
oneE :: v n -> Env v (S Z) n
oneE v = Cons v zeroE
=======
oneE :: SubstVar v => v n -> Env v (S Z) n
oneE v = v .: zeroE
>>>>>>> aa316b95

-- | an environment that maps index 0 to v and leaves
-- all other indices alone.
singletonE :: (SubstVar v) => v n -> Env v (S n) n
singletonE v = v .: idE

-- | identity environment, any size
idE :: (SubstVar v) => Env v n n
idE = shiftNE s0

-- | append two environments
-- The `SNatI` constraint is a runtime witness for the length
-- of the domain of the first environment. By using a class
-- constraint, this can be an infix operation.
(.++) ::
  (SNatI p, SubstVar v) =>
  Env v p n ->
  Env v m n ->
  Env v (p + m) n
(.++) = appendE snat

-- | append two environments: explicit length `SNat p` required
-- for the domain of the first list
appendE ::
  (SubstVar v) =>
  SNat p ->
  Env v p n ->
  Env v m n ->
  Env v (p + m) n
appendE SZ e1 e2 = e2
appendE (snat_ -> SS_ p1) e1 e2 = 
  head e1 .: appendE p1 (tail e1) e2

newtype AppendE v m n p = MkAppendE
  { getAppendE ::
      Env v p n ->
      Env v m n ->
      Env v (p + m) n
  }

-- | access value at index 0
head :: (SubstVar v) => Env v (S n) m -> v m
head f = applyEnv f FZ

-- | increment all free variables by 1
shift1E :: (SubstVar v) => Env v n (S n)
<<<<<<< HEAD
shift1E = Inc s1

-- | increment all free variables by m
shiftNE :: (SubstVar v) => SNat m -> Env v n (m + n)
shiftNE = Inc

-- make the bound bigger, but do not change any indices
-- this is an identity function
weakenE' :: forall m v n. SNat m -> Env v n (m + n)
weakenE' = Weak

-- make the bound bigger, on the right, but do not
-- change any indices.
-- this is an identity function
weakenER :: forall m v n. SNat m -> Env v n (n + m)
weakenER = WeakR

-- | modify an environment so that it can go under
-- a binder
up :: (SubstVar v) => Env v m n -> Env v (S m) (S n)
up (Inc SZ) = Inc SZ
up e = var Fin.f0 .: comp e (Inc s1)
=======
shift1E = shiftNE s1
>>>>>>> aa316b95

-- | Shift an environment by size `p`
upN ::
  forall v p m n.
  (Subst v v) =>
  SNat p ->
  Env v m n ->
  Env v (p + m) (p + n)
<<<<<<< HEAD
upN p = getUpN @_ @_ @_ @p (withSNat p (induction base step))
  where
    base :: UpN v m n Z
    base = MkUpN id
    step :: forall p1. UpN v m n p1 -> UpN v m n (S p1)
    step (MkUpN r) = MkUpN $ \e -> var FZ .: comp (r e) (Inc s1)
=======
upN p = getUpN @_ @_ @_ @p (withSNat p (induction base step)) where
   base :: UpN v m n Z
   base = MkUpN id
   step :: forall p1. UpN v m n p1 -> UpN v m n (S p1)
   step (MkUpN r) = MkUpN 
    $ \e -> var Fin.f0 .: (r e .>> shiftNE s1)
>>>>>>> aa316b95

newtype UpN v m n p = MkUpN {getUpN :: Env v m n -> Env v (p + m) (p + n)}

----------------------------------------------------
-- Create an environment from a length-indexed
-- vector of scoped values

fromVec :: SubstVar v => Vec m (v n) -> Env v m n
fromVec VNil = zeroE
fromVec (x ::: vs) = x .: fromVec vs

<<<<<<< HEAD
toVec :: (SubstVar v) => SNat m -> Env v m n -> Vec m (v n)
toVec SZ r = VNil
toVec m@(snat_ -> SS_ m') r = head r ::: toVec m' (tail r)

=======
>>>>>>> aa316b95
----------------------------------------------------------------
-- Refinements
----------------------------------------------------------------

-- A refinement is a special kind of substitution that does not
-- change the scope, it just replaces all uses of a particular variable
-- with some other term (which could mention that variable).
newtype Refinement v n = Refinement (Map.Map (Fin n) (v n))

emptyR :: Refinement v n
emptyR = Refinement Map.empty

-- | Note, this operation fails when xs and ys have overlapping domains
joinR ::
  forall v n.
  (SNatI n, Subst v v, Eq (v n)) =>
  Refinement v n ->
  Refinement v n ->
  Maybe (Refinement v n)
joinR (Refinement xs) (Refinement ys) =
  Refinement <$> foldM f ys xs'
  where
    xs' = Map.toList xs
    r = fromTable xs'
    f :: Map.Map (Fin n) (v n) -> (Fin n, v n) -> Maybe (Map.Map (Fin n) (v n))
    f m (k, v)
      | Map.member k ys = Nothing
      | otherwise =
          let v' = applyE r v
           in Just $ if v' == var k then m else Map.insert k (applyE r v) m

singletonR :: (SubstVar v, Eq (v n)) => (Fin n, v n) -> Refinement v n
singletonR (x, t) =
  if t == var x then emptyR else Refinement (Map.singleton x t)

-- Move a refinement to a new scope
instance (Shiftable v) => Shiftable (Refinement v) where
  shift :: forall k n. SNat k -> Refinement v n -> Refinement v (k + n)
  shift k (Refinement (r :: Map.Map (Fin n) (v n))) = Refinement g'
    where
      f' = Map.mapKeysMonotonic (Fin.shiftN @k @n k) r
      g' = Map.map (shift k) f'

fromRefinement :: (SNatI n, SubstVar v) => Refinement v n -> Env v n n
fromRefinement (Refinement x) = fromTable (Map.toList x)

toRefinement :: (SNatI n, SubstVar v) => Env v n n -> Refinement v n
toRefinement r = Refinement (Map.fromList (tabulate r))

refines :: forall n v. (SNatI n, Subst v v, Eq (v n)) => Refinement v n -> Fin n -> Bool
refines r i = applyE (fromRefinement r) (var @v i) /= var @v i

refine :: (SNatI n, Subst v c) => Refinement v n -> c n -> c n
refine r = applyE (fromRefinement r)

domain :: Refinement v n -> [Fin n]
domain (Refinement m) = Map.keys m

----------------------------------------------------------------
-- show for environments
----------------------------------------------------------------

instance (SNatI n, Show (v m), SubstVar v) => Show (Env v n m) where
  show x = show (tabulate x)

tabulate :: (SNatI n, Subst v v) => Env v n m -> [(Fin n, v m)]
tabulate r = map (\f -> (f, applyEnv r f)) Fin.universe

fromTable ::
  forall n v.
  (SNatI n, SubstVar v) =>
  [(Fin n, v n)] ->
  Env v n n
fromTable rho =
  env $ \f -> case lookup f rho of
    Just t -> t
    Nothing -> var f

--------------------------------------------
-- Generic implementation of Subst class
-----------------------------------------------

-- Constant types
instance GSubst v (K1 i c) where
  gsubst s (K1 c) = K1 c
  {-# INLINE gsubst #-}

instance GSubst v U1 where
  gsubst _s U1 = U1
  {-# INLINE gsubst #-}

instance (GSubst b f) => GSubst b (M1 i c f) where
  gsubst s = M1 . gsubst s . unM1
  {-# INLINE gsubst #-}

instance GSubst b V1 where
  gsubst _s = error "BUG: void type"
  {-# INLINE gsubst #-}

instance (GSubst b f, GSubst b g) => GSubst b (f :*: g) where
  gsubst s (f :*: g) = gsubst s f :*: gsubst s g
  {-# INLINE gsubst #-}

instance (GSubst b f, GSubst b g) => GSubst b (f :+: g) where
  gsubst s (L1 f) = L1 $ gsubst s f
  gsubst s (R1 g) = R1 $ gsubst s g
  {-# INLINE gsubst #-}


instance (Subst b g) => GSubst b (Rec1 g) where
  gsubst s (Rec1 f) = Rec1 (applyE s f)

<<<<<<< HEAD
instance Shiftable Fin where
  shift = Fin.shiftN

instance (SubstVar v) => Subst v Fin where
  applyE r e = error "BUG: must use Fin type only for indices in syntax"
=======
instance SubstVar Fin where
  var x = x

instance {-# OVERLAPS #-} Subst Fin Fin where
  applyE = applyEnv

instance {-# OVERLAPPABLE #-} SubstVar v => Subst v Fin where
  applyE = error "BUG: this case is impossible"

>>>>>>> aa316b95

instance GSubst b Fin where
  gsubst s f = error "BUG: add a Var case to your definition of applyE"<|MERGE_RESOLUTION|>--- conflicted
+++ resolved
@@ -1,4 +1,3 @@
-{-# LANGUAGE DefaultSignatures #-}
 {-# LANGUAGE UndecidableSuperClasses #-}
 {-# LANGUAGE ViewPatterns #-}
 
@@ -6,14 +5,13 @@
 -- Module      : AutoEnv.Env
 -- Description : Environments
 -- Stability   : experimental
-<<<<<<< HEAD
 module AutoEnv.Env
   ( Env,
     applyEnv,
     SubstVar (..),
     Subst (..),
+    Shiftable (..),
     GSubst (..),
-    Shiftable (..),
     gapplyE,
     applyOpt,
     transform,
@@ -32,7 +30,6 @@
     shift1E,
     shiftNE,
     fromVec,
-    toVec,
     Refinement (..),
     emptyR,
     joinR,
@@ -44,205 +41,37 @@
     fromTable,
     weakenE',
     weakenER,
-    refines,
-    domain,
+    env,
     shiftFromApplyE,
-    env,
   )
 where
 
+import AutoEnv.Classes (Shiftable (..))
+import AutoEnv.Env.Internal
 import AutoEnv.Lib
--- import AutoEnv.Classes
-
-=======
-{-# LANGUAGE UndecidableSuperClasses #-}
-{-# LANGUAGE ViewPatterns #-}
-module AutoEnv.Env(Env, applyEnv, 
-  SubstVar(..), Subst(..), 
-  GSubst(..), gapplyE, applyOpt,
-  transform,
-  zeroE,
-  oneE,
-  singletonE,
-  idE,
-  (.>>),
-  (.:),
-  (.++),
-  head,
-  tail,
-  appendE,
-  up,
-  upN,
-  shift1E,
-  shiftNE,
-  fromVec,
-  Refinement(..),
-  emptyR,
-  joinR,
-  singletonR,
-  fromRefinement,
-  toRefinement,
-  shiftRefinement,
-  refine,
-  tabulate,
-  fromTable,
-  weakenE',
-  weakenER
-  ) where
-
-import AutoEnv.Lib
-import Prelude hiding (head,tail)   
-import qualified Data.Vec as Vec
-import qualified Data.Map as Map
->>>>>>> aa316b95
 import Control.Monad
 import Data.Fin (Fin (..))
 import Data.Fin qualified as Fin
-import Data.FinAux qualified as Fin
 import Data.Map qualified as Map
 import Data.Vec qualified as Vec
 import GHC.Generics hiding (S)
-<<<<<<< HEAD
 import Prelude hiding (head, tail)
-
--- type Env a n m = Fin n -> a m
-
-data Env (a :: Nat -> Type) (n :: Nat) (m :: Nat) where
-  Zero :: Env a Z n
-  WeakR :: !(SNat m) -> Env a n (n + m) --  weaken values in range by m
-  Weak :: !(SNat m) -> Env a n (m + n) --  weaken values in range by m
-  Inc :: !(SNat m) -> Env a n (m + n) --  increment values in range (shift) by m
-  Cons :: (a m) -> !(Env a n m) -> Env a ('S n) m --  extend a substitution (like cons)
-  (:<>) :: !(Env a m n) -> !(Env a n p) -> Env a m p --  compose substitutions
-
-applyEnv :: (SubstVar a) => Env a n m -> Fin n -> a m
-applyEnv Zero x = case x of {}
-applyEnv (Inc m) x = var (Fin.shiftN m x)
-applyEnv (WeakR m) x = var (Fin.weakenFinRight m x)
-applyEnv (Weak m) x = var (Fin.weakenFin m x)
-applyEnv (Cons ty _s) FZ = ty
-applyEnv (Cons _ty s) (FS x) = applyEnv s x
-applyEnv (s1 :<> s2) x = applyE s2 (applyEnv s1 x)
-{-# INLINEABLE applyEnv #-}
-
--- | smart constructor for composition
-comp ::
-  forall a m n p.
-  (SubstVar a) =>
-  Env a m n ->
-  Env a n p ->
-  Env a m p
-comp Zero s = Zero
-comp (Weak (k1 :: SNat m1)) (Weak (k2 :: SNat m2)) =
-  case axiomAssoc @m2 @m1 @m of
-    Refl -> Weak (sPlus k2 k1)
-comp (Weak SZ) s = s
-comp s (Weak SZ) = s
-comp (WeakR (k1 :: SNat m1)) (WeakR (k2 :: SNat m2)) =
-  case axiomAssoc @m @m1 @m2 of
-    Refl -> WeakR (sPlus k1 k2)
-comp (WeakR SZ) s =
-  case axiomPlusZ @m of
-    Refl -> s
-comp s (WeakR SZ) =
-  case axiomPlusZ @n of
-    Refl -> s
-comp (Inc (k1 :: SNat m1)) (Inc (k2 :: SNat m2)) =
-  case axiomAssoc @m2 @m1 @m of
-    Refl -> Inc (sPlus k2 k1)
-comp s (Inc SZ) = s
-comp (Inc SZ) s = s
-comp (Inc (snat_ -> SS_ p1)) (Cons _t p) = comp (Inc p1) p
-comp (s1 :<> s2) s3 = comp s1 (comp s2 s3)
-comp (Cons t s1) s2 = Cons (applyE s2 t) (comp s1 s2)
-comp s1 s2 = s1 :<> s2
-{-# INLINEABLE comp #-}
-
--- | mapping operation for range
--- TODO: does Conor have a name for this?
-transform :: (forall m. a m -> b m) -> Env a n m -> Env b n m
-transform f Zero = Zero
-transform f (Weak x) = Weak x
-transform f (WeakR x) = WeakR x
-transform f (Inc x) = Inc x
-transform f (Cons a r) = Cons (f a) (transform f r)
-transform f (r1 :<> r2) = transform f r1 :<> transform f r2
-
-----------------------------------------------------------
--- Substitution, free variables
-----------------------------------------------------------
-
--- | Well-scoped types that can be the range of
--- an environment. This should generally be the `Var`
--- constructor from the syntax.
-class (Subst v v) => SubstVar (v :: Nat -> Type) where
-  var :: Fin n -> v n
-
-class Shiftable t where
-  shift :: SNat k -> t n -> t (k + n)
-  default shift :: forall v k n. (SubstVar v, Subst v t) => SNat k -> t n -> t (k + n)
-  shift = shiftFromApplyE @v
-
-shiftFromApplyE :: forall v c k n. (SubstVar v, Subst v c) => SNat k -> c n -> c (k + n)
-shiftFromApplyE k = applyE @v (shiftNE k)
-
--- | Apply the environment throughout a term of
--- type `c n`, replacing variables with values
--- of type `v m`
-class (SubstVar v) => Subst v c where
-  applyE :: Env v n m -> c n -> c m
-  default applyE :: (Generic1 c, GSubst v (Rep1 c), SubstVar v) => Env v m n -> c m -> c n
-  applyE = gapplyE
-  {-# INLINE applyE #-}
-
-gapplyE :: (Generic1 c, GSubst v (Rep1 c), SubstVar v) => Env v m n -> c m -> c n
-gapplyE = applyOpt (\s x -> to1 $ gsubst s (from1 x))
-{-# INLINEABLE gapplyE #-}
-
--- check for identity substitution
-applyOpt :: (Env v n m -> c n -> c m) -> (Env v n m -> c n -> c m)
-applyOpt f (Inc SZ) x = x
-applyOpt f (Weak SZ) x = x
-applyOpt f (WeakR SZ) (x :: c m) =
-  case axiomPlusZ @m of Refl -> x
-applyOpt f r x = f r x
-{-# INLINEABLE applyOpt #-}
-=======
-import Data.Fin (Fin(..))
-import qualified Data.Fin as Fin
-import qualified Data.Fin as Fin
-
-import AutoEnv.Env.Internal
->>>>>>> aa316b95
 
 ----------------------------------------------
 -- operations on environments/substitutions
 ----------------------------------------------
 
 -- TODO: do we want to replace uses of this operation with something else?
-<<<<<<< HEAD
-env :: forall m v n. (SNatI m) => (Fin m -> v n) -> Env v m n
+env :: forall m v n. (SubstVar v, SNatI m) => (Fin m -> v n) -> Env v m n
 env f = fromVec v
   where
     v :: Vec m (v n)
     v = Vec.tabulate f
-=======
-env :: forall m v n. (SubstVar v, SNatI m) => (Fin m -> v n) -> Env v m n
-env f = fromVec v where
-        v :: Vec m (v n)
-        v = Vec.tabulate f
-  
->>>>>>> aa316b95
 
 -- | A singleton environment (single index domain)
 -- maps that single variable to `v n`
-<<<<<<< HEAD
 oneE :: v n -> Env v (S Z) n
-oneE v = Cons v zeroE
-=======
-oneE :: SubstVar v => v n -> Env v (S Z) n
 oneE v = v .: zeroE
->>>>>>> aa316b95
 
 -- | an environment that maps index 0 to v and leaves
 -- all other indices alone.
@@ -273,7 +102,7 @@
   Env v m n ->
   Env v (p + m) n
 appendE SZ e1 e2 = e2
-appendE (snat_ -> SS_ p1) e1 e2 = 
+appendE (snat_ -> SS_ p1) e1 e2 =
   head e1 .: appendE p1 (tail e1) e2
 
 newtype AppendE v m n p = MkAppendE
@@ -289,32 +118,7 @@
 
 -- | increment all free variables by 1
 shift1E :: (SubstVar v) => Env v n (S n)
-<<<<<<< HEAD
-shift1E = Inc s1
-
--- | increment all free variables by m
-shiftNE :: (SubstVar v) => SNat m -> Env v n (m + n)
-shiftNE = Inc
-
--- make the bound bigger, but do not change any indices
--- this is an identity function
-weakenE' :: forall m v n. SNat m -> Env v n (m + n)
-weakenE' = Weak
-
--- make the bound bigger, on the right, but do not
--- change any indices.
--- this is an identity function
-weakenER :: forall m v n. SNat m -> Env v n (n + m)
-weakenER = WeakR
-
--- | modify an environment so that it can go under
--- a binder
-up :: (SubstVar v) => Env v m n -> Env v (S m) (S n)
-up (Inc SZ) = Inc SZ
-up e = var Fin.f0 .: comp e (Inc s1)
-=======
 shift1E = shiftNE s1
->>>>>>> aa316b95
 
 -- | Shift an environment by size `p`
 upN ::
@@ -323,39 +127,31 @@
   SNat p ->
   Env v m n ->
   Env v (p + m) (p + n)
-<<<<<<< HEAD
 upN p = getUpN @_ @_ @_ @p (withSNat p (induction base step))
   where
     base :: UpN v m n Z
     base = MkUpN id
     step :: forall p1. UpN v m n p1 -> UpN v m n (S p1)
-    step (MkUpN r) = MkUpN $ \e -> var FZ .: comp (r e) (Inc s1)
-=======
-upN p = getUpN @_ @_ @_ @p (withSNat p (induction base step)) where
-   base :: UpN v m n Z
-   base = MkUpN id
-   step :: forall p1. UpN v m n p1 -> UpN v m n (S p1)
-   step (MkUpN r) = MkUpN 
-    $ \e -> var Fin.f0 .: (r e .>> shiftNE s1)
->>>>>>> aa316b95
+    step (MkUpN r) = MkUpN $
+      \e -> var Fin.f0 .: (r e .>> shiftNE s1)
 
 newtype UpN v m n p = MkUpN {getUpN :: Env v m n -> Env v (p + m) (p + n)}
+
+shiftFromApplyE :: forall v c k n. (SubstVar v, Subst v c) => SNat k -> c n -> c (k + n)
+shiftFromApplyE k = applyE @v (shiftNE k)
 
 ----------------------------------------------------
 -- Create an environment from a length-indexed
 -- vector of scoped values
 
-fromVec :: SubstVar v => Vec m (v n) -> Env v m n
+fromVec :: (SubstVar v) => Vec m (v n) -> Env v m n
 fromVec VNil = zeroE
 fromVec (x ::: vs) = x .: fromVec vs
 
-<<<<<<< HEAD
 toVec :: (SubstVar v) => SNat m -> Env v m n -> Vec m (v n)
 toVec SZ r = VNil
 toVec m@(snat_ -> SS_ m') r = head r ::: toVec m' (tail r)
 
-=======
->>>>>>> aa316b95
 ----------------------------------------------------------------
 -- Refinements
 ----------------------------------------------------------------
@@ -464,27 +260,20 @@
   gsubst s (R1 g) = R1 $ gsubst s g
   {-# INLINE gsubst #-}
 
-
 instance (Subst b g) => GSubst b (Rec1 g) where
   gsubst s (Rec1 f) = Rec1 (applyE s f)
 
-<<<<<<< HEAD
 instance Shiftable Fin where
   shift = Fin.shiftN
 
-instance (SubstVar v) => Subst v Fin where
-  applyE r e = error "BUG: must use Fin type only for indices in syntax"
-=======
 instance SubstVar Fin where
   var x = x
 
 instance {-# OVERLAPS #-} Subst Fin Fin where
   applyE = applyEnv
 
-instance {-# OVERLAPPABLE #-} SubstVar v => Subst v Fin where
+instance {-# OVERLAPPABLE #-} (SubstVar v) => Subst v Fin where
   applyE = error "BUG: this case is impossible"
-
->>>>>>> aa316b95
 
 instance GSubst b Fin where
   gsubst s f = error "BUG: add a Var case to your definition of applyE"