module AutoEnv.Context where

import AutoEnv.Classes
import AutoEnv.Env
import AutoEnv.Lib

----------------------------------------------------------------
-- For dependently-typed languages
----------------------------------------------------------------

type Ctx v n = Env v n n

-- This is not weakening --- it increments all variables by one
shiftC :: forall v n. (SubstVar v) => v n -> v (S n)
shiftC = applyE @v shift1E

shiftCtx :: (SubstVar v) => Env v n n -> Env v n (S n)
shiftCtx g = g .>> shift1E

-- | An empty context, that includes no variable assumptions
emptyC :: Ctx v N0
emptyC = zeroE

shift :: forall v n. (SubstVar v) => v n -> v (S n)
shift = applyE @v shift1E

-- | Append a new definition to the context
-- All existing types in the context need to be shifted (lazily)
<<<<<<< HEAD
(+++) :: forall v n. (Subst v v) => Ctx v n -> v n -> Ctx v (S n)
g +++ a = shiftC @v @v a .: shiftCtx g

(++++) :: forall v n n' m. (SNatI n', SubstVar v) => Env v n m -> Env v n' (n' + m) -> Env v (n' + n) (n' + m)
l ++++ r =
  let p = snat @n'
   in r .++ (l .>> shiftNE p)
=======
(+++) :: forall v n. (SubstVar v) => Ctx v n -> v n -> Ctx v (S n)
g +++ a = applyE @v shift1E a .: (g .>> shift1E)

{-
data Exp n = Star | Var (Fin n) deriving Show
instance SubstVar Exp where var = Var
instance Subst Exp Exp where
    applyE s Star = Star
    applyE s (Var x) = applyEnv s x


-- c :: Ctx Exp N4
-- x : * , y : x, z : x , w : *
c = emptyC +++ Star +++ Var FZ +++ Var (FS FZ) +++ Star

f0 :: Fin (S N3)
f0 = FZ

f1 :: Fin (S N3)
f1 = FS FZ

f2 :: Fin (S N3)
f2 = FS (FS FZ)

f3 :: Fin (S (S (S (S n1))))
f3 = FS (FS (FS FZ))

-- >>> applyEnv c f1
-- Var 3
-}
>>>>>>> aa316b95
<|MERGE_RESOLUTION|>--- conflicted
+++ resolved
@@ -21,20 +21,8 @@
 emptyC :: Ctx v N0
 emptyC = zeroE
 
-shift :: forall v n. (SubstVar v) => v n -> v (S n)
-shift = applyE @v shift1E
-
 -- | Append a new definition to the context
 -- All existing types in the context need to be shifted (lazily)
-<<<<<<< HEAD
-(+++) :: forall v n. (Subst v v) => Ctx v n -> v n -> Ctx v (S n)
-g +++ a = shiftC @v @v a .: shiftCtx g
-
-(++++) :: forall v n n' m. (SNatI n', SubstVar v) => Env v n m -> Env v n' (n' + m) -> Env v (n' + n) (n' + m)
-l ++++ r =
-  let p = snat @n'
-   in r .++ (l .>> shiftNE p)
-=======
 (+++) :: forall v n. (SubstVar v) => Ctx v n -> v n -> Ctx v (S n)
 g +++ a = applyE @v shift1E a .: (g .>> shift1E)
 
@@ -65,4 +53,8 @@
 -- >>> applyEnv c f1
 -- Var 3
 -}
->>>>>>> aa316b95
+
+(++++) :: forall v n n' m. (SNatI n', SubstVar v) => Env v n m -> Env v n' (n' + m) -> Env v (n' + n) (n' + m)
+l ++++ r =
+  let p = snat @n'
+   in r .++ (l .>> shiftNE p)