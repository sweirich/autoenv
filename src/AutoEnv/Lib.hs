--- conflicted
+++ resolved
@@ -13,16 +13,10 @@
   )
 where
 
-import Data.FinAux (Fin (..))
+import Data.Fin (Fin (..))
 import Data.Kind (Type)
 import Data.LocalName
 import Data.Nat
 import Data.SNat
-<<<<<<< HEAD
 import Data.Type.Equality
-import Data.Vec (Vec (..))
-=======
-import Data.Vec (Vec(..))
-import Data.Fin (Fin(..))
-import Data.LocalName
->>>>>>> aa316b95
+import Data.Vec (Vec (..))