-- | N-ary binding
-- This file does not need to be qualified when imported. Instead, it postfixes
-- all operations with 1/2/N to distinguish them.
module AutoEnv.Bind.PatN
  ( module AutoEnv.Classes,

    -- * single binder --
    Bind1 (..),
    bind1,
    unbind1,
    unbindl1,
    getBody1,
    instantiate1,
    unbindWith1,
    instantiateWith1,
    applyUnder1,

    -- * double binder --
    Bind2 (..),
    bind2,
    unbind2,
    getBody2,
    instantiate2,
    unbindWith2,
    instantiateWith2,
    applyUnder2,

    -- * N-ary binder ---
    BindN (..),
    bindN,
    unbindN,
    unbindlN,
    getBodyN,
    instantiateN,
    unbindWithN,
    instantiateWithN,
    applyUnderN,
  )
where

import AutoEnv.Bind.Pat qualified as Pat
import AutoEnv.Classes
import AutoEnv.Env
import Data.FinAux (Fin)
import Data.FinAux qualified as Fin
import Data.Nat
import Data.SNat
<<<<<<< HEAD
=======
import Data.Fin (Fin)
import qualified Data.Fin as Fin
>>>>>>> aa316b95
import Data.Vec (Vec)
import Data.Vec qualified as Vec

----------------------------------------------------------------
-- N-ary patterns
----------------------------------------------------------------

-- * A pattern that binds `p` variables

newtype PatN (p :: Nat) where
  PatN :: SNat p -> PatN p

instance (SNatI p) => Sized (PatN p) where
  type Size (PatN p) = p
  size (PatN sn) = sn

type BindN v c m n = Pat.Bind v c (PatN m) n

bindN :: forall m v c n. (Subst v c, SNatI m) => c (m + n) -> BindN v c m n
bindN = Pat.bind (PatN (snat @m))

unbindN :: forall m v c n d. (Subst v c, SNatI n, SNatI m) => BindN v c m n -> ((SNatI (m + n)) => c (m + n) -> d) -> d
unbindN bnd f = Pat.unbind bnd (const f)

unbindlN :: forall m v c n. (Subst v c, SNatI m) => BindN v c m n -> c (m + n)
unbindlN = Pat.getBody

getBodyN :: forall m v c n. (Subst v c, SNatI m) => BindN v c m n -> c (m + n)
getBodyN = Pat.getBody

unbindWithN ::
  (SubstVar v, SNatI m) =>
  BindN v c m n ->
  (forall m1. Env v m1 n -> c (m + m1) -> d) ->
  d
unbindWithN b f = Pat.unbindWith b (const f)

instantiateN :: (Subst v c, SNatI m) => BindN v c m n -> Vec m (v n) -> c n
instantiateN b v = Pat.instantiate b (fromVec v)

instantiateWithN ::
  forall m v c d n.
  (SubstVar v, SNatI n, SNatI m) =>
  BindN v c m n ->
  Vec m (v n) ->
  (forall m n. Env v m n -> c m -> d n) ->
  d n
instantiateWithN b v f =
  unbindWithN b (f . appendE (snat @m) (fromVec v))

applyUnderN ::
  (Subst v c2, SNatI m) =>
  (forall m n. Env v m n -> c1 m -> c2 n) ->
  Env v n1 n2 ->
  BindN v c1 m n1 ->
  BindN v c2 m n2
applyUnderN = Pat.applyUnder

----------------------------------------------------------------
-- Single binder
----------------------------------------------------------------

-- A single binder is a pattern binding with
-- "SNat 1" as the pattern

type Bind1 v c n = Pat.Bind v c (PatN N1) n

bind1 :: (Subst v c) => c (S n) -> Bind1 v c n
bind1 = Pat.bind (PatN s1)

getBody1 ::
  forall v c n.
  (Subst v c) =>
  Bind1 v c n ->
  c (S n)
getBody1 = Pat.getBody

unbind1 ::
  forall v c n d.
  (SNatI n, Subst v c) =>
  Bind1 v c n ->
  ((SNatI (S n)) => c (S n) -> d) ->
  d
unbind1 b f = f (Pat.getBody b)

unbindl1 :: forall v c n. (Subst v c) => Bind1 v c n -> c (S n)
unbindl1 = Pat.getBody

unbindWith1 ::
  (SubstVar v) =>
  Bind1 v c n ->
  (forall m. Env v m n -> c (S m) -> d) ->
  d
unbindWith1 b f = Pat.unbindWith b (const f)

instantiate1 :: (Subst v c) => Bind1 v c n -> v n -> c n
instantiate1 b v1 = Pat.instantiate b (v1 .: zeroE)

instantiateWith1 ::
  (SubstVar v) =>
  Bind1 v c n ->
  v n ->
  (forall m n. Env v m n -> c m -> d n) ->
  d n
instantiateWith1 b v1 f =
  unbindWith1 b (\r e -> f (v1 .: r) e)

applyUnder1 ::
  (Subst v c2) =>
  (forall m n. Env v m n -> c1 m -> c2 n) ->
  Env v n1 n2 ->
  Bind1 v c1 n1 ->
  Bind1 v c2 n2
applyUnder1 = Pat.applyUnder

----------------------------------------------------------------
-- Double binder
----------------------------------------------------------------

-- A double binder is a pattern binding with
-- "SNat 2" as the pattern

type Bind2 v c n = Pat.Bind v c (PatN N2) n

bind2 :: (Subst v c) => c (S (S n)) -> Bind2 v c n
bind2 = Pat.bind (PatN s2)

getBody2 ::
  forall v c n.
  (Subst v c) =>
  Bind2 v c n ->
  c (S (S n))
getBody2 = Pat.getBody

unbind2 ::
  forall v c n d.
  (Subst v c) =>
  Bind2 v c n ->
  (c (S (S n)) -> d) ->
  d
unbind2 b f = f (getBody2 b)

unbindWith2 ::
  (SubstVar v) =>
  Bind2 v c n ->
  (forall m. Env v m n -> c (S (S m)) -> d) ->
  d
unbindWith2 b f = Pat.unbindWith b (const f)

instantiate2 :: (Subst v c) => Bind2 v c n -> v n -> v n -> c n
instantiate2 b v1 v2 = Pat.instantiate b (v1 .: (v2 .: zeroE))

instantiateWith2 ::
  (SubstVar v, SNatI n) =>
  Bind2 v c n ->
  v n ->
  v n ->
  (forall m n. Env v m n -> c m -> d n) ->
  d n
instantiateWith2 b v1 v2 f =
  unbindWith2 b (\r e -> f (v1 .: (v2 .: r)) e)

applyUnder2 ::
  (Subst v c2) =>
  (forall m n. Env v m n -> c1 m -> c2 n) ->
  Env v n1 n2 ->
  Bind2 v c1 n1 ->
  Bind2 v c2 n2
applyUnder2 = Pat.applyUnder<|MERGE_RESOLUTION|>--- conflicted
+++ resolved
@@ -41,15 +41,10 @@
 import AutoEnv.Bind.Pat qualified as Pat
 import AutoEnv.Classes
 import AutoEnv.Env
-import Data.FinAux (Fin)
-import Data.FinAux qualified as Fin
+import Data.Fin (Fin)
+import Data.Fin qualified as Fin
 import Data.Nat
 import Data.SNat
-<<<<<<< HEAD
-=======
-import Data.Fin (Fin)
-import qualified Data.Fin as Fin
->>>>>>> aa316b95
 import Data.Vec (Vec)
 import Data.Vec qualified as Vec
 
