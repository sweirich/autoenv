--- conflicted
+++ resolved
@@ -25,17 +25,11 @@
 
 import AutoEnv
 import AutoEnv.Classes
-<<<<<<< HEAD
 import AutoEnv.DependentScope (WithData (..))
 import AutoEnv.DependentScope as DS
-import Data.FinAux (Fin)
-import Data.FinAux qualified as Fin
+import Data.Fin (Fin)
+import Data.Fin qualified as Fin
 import Data.Vec qualified as Vec
-=======
-import Data.Fin (Fin)
-import qualified Data.Fin as Fin
-import qualified Data.Vec as Vec
->>>>>>> aa316b95
 
 ----------------------------------------------------------
 -- Bind type
@@ -106,7 +100,7 @@
   withSNat (sPlus (size (getPat bnd)) (snat @n)) $
     f (getPat bnd) (getBody bnd)
 
-unbindl :: (Sized pat, Subst v c) => Bind v c pat n -> (pat, c (Plus (Size pat) n))
+unbindl :: (Sized pat, Subst v c) => Bind v c pat n -> (pat, c (Size pat + n))
 unbindl bnd = (getPat bnd, getBody bnd)
 
 -- | Apply a function to the pattern, suspended environment, and body
@@ -236,10 +230,13 @@
   names (PCons (p1 :: pat p1) (ps :: PatList pat ps)) =
     Vec.append @ps @p1 (names ps) (names p1)
 
-instance forall (u:: Type) (s :: Nat -> Type) (p:: Nat) (pat :: Nat -> Type) (n:: Nat).
-  (SubstVar s, forall p n. WithData (pat p) u s n) => WithData (PatList pat p) u s n where
+instance
+  forall (u :: Type) (s :: Nat -> Type) (p :: Nat) (pat :: Nat -> Type) (n :: Nat).
+  (SubstVar s, forall p n. WithData (pat p) u s n) =>
+  WithData (PatList pat p) u s n
+  where
   getData PNil = DS.empty
   getData (PCons (p1 :: pat p1') (ps :: PatList pat ps')) =
     let (ps', r) = getSizeData @_ @_ @_ @(p1' + n) ps
-    -- TODO: Removing any of the @n breaks tc...
-    in withSNat ps' $ DS.append' @_ @_ @_ @_ @n (getData @_ @_ @_ @n p1) r+     in -- TODO: Removing any of the @n breaks tc...
+        withSNat ps' $ DS.append' @_ @_ @_ @_ @n (getData @_ @_ @_ @n p1) r