-- | A "Scoped" pattern binds variables but
-- can also include subterms that reference
-- free variables that are already in scope.
-- This is useful for type annotations and telescopes.
-- The pattern type must have kind `Nat -> Type`
-- For a simpler interface, see AutoEnv.Bind.Pat
module AutoEnv.Bind.Scoped where

<<<<<<< HEAD
=======
import qualified Data.Vec as Vec
import Data.Fin(Fin(..))
import qualified Data.Fin as Fin

>>>>>>> aa316b95
import AutoEnv
import AutoEnv.Bind.Pat qualified as Pat
import AutoEnv.DependentScope (WithData (..))
import AutoEnv.DependentScope qualified as DS
import Data.FinAux (Fin (..))
import Data.FinAux qualified as Fin
import Data.Vec qualified as Vec

----------------------------------------------------------
-- Sized type class for patterns
----------------------------------------------------------

-- Scoped patterns have kinds :: Nat -> Nat -> Type where
-- the first parameter is `p`, the number of variables that pattern
-- binds, and the second parameter is `n`, the scope of for any
-- terms that appear inside the pattern.

-- Crucially, the number of variables bound by the pattern
-- shouldn't depend on the scope. We manifest that with the
-- associated type `ScopedSize :: Nat -> Type` and the constraint
-- that it must be the same as Size for any number of bound variables.

class (Sized (t p), Size (t p) ~ ScopedSize t) => EqSized t p

instance (Sized (t p), Size (t p) ~ ScopedSize t) => EqSized t p

-- this is equivalent to (Size (t p) ~ ScopedSize pat
class (forall p. EqSized pat p) => ScopedSized pat where
  type ScopedSize (pat :: Nat -> Type) :: Nat

-- For convenience, we give the `size` function a type that mentions
-- `ScopedSize` instead of `Size`.
scopedSize :: forall pat p. (ScopedSized pat) => pat p -> SNat (ScopedSize pat)
scopedSize = size

-- And we give the `names` function a similar type
scopedNames ::
  (ScopedSized pat, Named name (pat p)) =>
  pat p ->
  Vec (ScopedSize pat) name
scopedNames = names

scopedData ::
  forall (pat :: Nat -> Type) (p :: Nat) (u:: Type) (s :: Nat -> Type) (n :: Nat).
  (ScopedSized pat, WithData (pat p) u s n) =>
  pat p ->
  DS.Scope u s (ScopedSize pat) n
scopedData p = get
  where
    -- The typechecker needs help...
    get :: (Size (pat p) ~ ScopedSize pat) => DS.Scope u s (ScopedSize pat) n
    get = getData @(pat p) @u @s @n p

scopedPatEq ::
  (ScopedSized pat1, ScopedSized pat2, PatEq (pat1 p1) (pat2 p2)) =>
  pat1 p1 ->
  pat2 p2 ->
  Maybe (ScopedSize pat1 :~: ScopedSize pat2)
scopedPatEq = patEq

-- This file uses `ScopedSize`, `scopedSize`, and `scopedNames`,
-- instead of `Size`, `size`, and `names` throughout.

----------------------------------------------------------
-- Scoped Pattern binding
----------------------------------------------------------

-- The `Bind` type binds (ScopedSize p) variables.
-- Patterns can also include free occurrences of variables so
-- they are also indexed by a scope level.
-- As in `Bind` above, this data structure includes a delayed
-- substitution for the variables in the body of the binder.
data Bind v c (pat :: Nat -> Type) (n :: Nat) where
  Bind ::
    pat n ->
    Env v m n ->
    c (ScopedSize pat + m) ->
    Bind v c pat n

-- | Create a `Bind` with an identity substitution.
bind ::
  forall v c pat n.
  (ScopedSized pat, Subst v c) =>
  pat n ->
  c (ScopedSize pat + n) ->
  Bind v c pat n
bind pat = Bind pat idE

-- | Access the pattern of a pattern binding
getPat :: Bind v c pat n -> pat n
getPat (Bind pat env t) = pat

-- | Access the body of a pattern binding.
-- The pattern type determines the number of variables
-- bound in the pattern
getBody ::
  forall v c pat n.
  (ScopedSized pat, Subst v v, Subst v c) =>
  Bind v c pat n ->
  c (ScopedSize pat + n)
getBody (Bind (pat :: pat n) (env :: Env v m n) t) =
  applyE @v @c @(ScopedSize pat + m) (upN (scopedSize pat) env) t

instantiate ::
  forall v c pat n.
  (forall n. ScopedSized pat, Subst v c) =>
  Bind v c pat n ->
  Env v (ScopedSize pat) n ->
  c n
instantiate b e =
  unBindWith
    b
    (\p r t -> withSNat (scopedSize p) $ applyE (e .++ r) t)

instantiateWith ::
  (ScopedSized pat, SubstVar v) =>
  Bind v c pat n ->
  Env v (ScopedSize pat) n ->
  (forall m n. Env v m n -> c m -> c n) ->
  c n
instantiateWith b v f =
  unBindWith b (\p r e -> withSNat (scopedSize p) $ f (v .++ r) e)

unbind ::
  forall v c pat n d.
  (SNatI n, forall n. ScopedSized pat, Subst v v, Subst v c) =>
  Bind v c pat n ->
  ((SNatI (ScopedSize pat + n)) => pat n -> c (ScopedSize pat + n) -> d) ->
  d
unbind bnd f =
  withSNat (sPlus (scopedSize (getPat bnd)) (snat @n)) $
    f (getPat bnd) (getBody bnd)

unbindl :: (SNatI n, Subst v c, ScopedSized pat) => Bind v c pat n -> (pat n, c (ScopedSize pat + n))
unbindl bnd = (getPat bnd, getBody bnd)

-- | Apply a function to the pattern, suspended environment and body
-- in a pattern binding
unBindWith ::
  (forall n. Sized (pat n), SubstVar v) =>
  Bind v c pat n ->
  (forall m. pat n -> Env v m n -> c (ScopedSize pat + m) -> d) ->
  d
unBindWith (Bind pat r t) f = f pat r t

applyUnder ::
  forall pat v c n1 n2.
  (ScopedSized pat, Subst v v, Subst v c, Subst v pat) =>
  (forall m n. Env v m n -> c m -> c n) ->
  Env v n1 n2 ->
  Bind v c pat n1 ->
  Bind v c pat n2
applyUnder f r2 (Bind p r1 t) =
  Bind p' idE (f r' t)
  where
    r' = upN sp' (r1 .>> r2)
    sp' :: SNat (ScopedSize pat)
    sp' = size p'
    p' :: pat n2
    p' = applyE r2 p

-- Map variable 0 to given value, and shift everything else
-- in the environment
instantiateWeakenEnv ::
  forall p n v c.
  (SubstVar v, Subst v v) =>
  SNat p ->
  SNat n ->
  v (p + n) ->
  Env v (S n) (p + n)
instantiateWeakenEnv p n a =
  a .: shiftNE p

-----------------------------------------------------------------
-- instances for Bind
-----------------------------------------------------------------

instance (ScopedSized pat, Subst v pat, Subst v v) => Shiftable (Bind v c pat) where
  shift = shiftFromApplyE @v

instance (ScopedSized pat, Subst v pat, Subst v v) => Subst v (Bind v c pat) where
  applyE (env1 :: Env v n m) (Bind (pat :: pat n) (env2 :: Env v m1 n) m) =
    Bind (applyE env1 pat) (env2 .>> env1) m

instance
  ( Subst v v,
    Subst v c,
    ScopedSized p,
    FV p,
    FV c
  ) =>
  FV (Bind v c p)
  where
  appearsFree n b =
    let pat = getPat b
     in appearsFree n pat
          || appearsFree (Fin.shiftN (scopedSize pat) n) (getBody b)

instance
  (ScopedSized p, SubstVar v, Subst v v, Subst v c, Strengthen c, Strengthen p) =>
  Strengthen (Bind v c p)
  where
  strengthenRec (k :: SNat k) (m :: SNat m) (n :: SNat n) bnd =
    withSNat (sPlus k (sPlus m n)) $
      unbind bnd $ \(p :: p (k + (m + n))) t' ->
        case ( axiomAssoc @(ScopedSize p) @k @(m + n),
               axiomAssoc @(ScopedSize p) @k @n
             ) of
          (Refl, Refl) ->
            let p' :: Maybe (p (k + n))
                p' = strengthenRec k m n p

                r :: Maybe (c (ScopedSize p + (k + n)))
                r = strengthenRec (sPlus (scopedSize p) k) m n t'
             in bind <$> p' <*> r

-----------------------------------------------------------------
-- Telescopes
---------------------------------------------------------------

-- Telescopes are parameterized by scoped patterns, with kinds
-- `pat :: Nat -> Nat -> Type`. For these types, we need to know
-- that the first argument is the number of binding variables,
-- (i.e. Size or ScopedSize) so we need yet *another* type class
-- to make this constraint.

class (ScopedSize (t p) ~ p) => EqScopedSized t p

instance (ScopedSize (t p) ~ p) => EqScopedSized t p

class
  ( forall p. ScopedSized (pat p),
    forall p. EqScopedSized pat p
  ) =>
  IScopedSized pat

-- with this type class, we wrap the size function yet again
-- to give it an easier to use type
iscopedSize :: (IScopedSized pat) => pat p n -> SNat p
iscopedSize = scopedSize

iscopedNames :: (IScopedSized pat, Named name (pat p n)) => pat p n -> Vec p name
iscopedNames = scopedNames

iscopedData :: forall pat p n u s. (IScopedSized pat, WithData (pat p n) u s n) => pat p n -> DS.Scope u s p n
iscopedData p = get
  where
    get :: (ScopedSize (pat p) ~ p) => DS.Scope u s p n
    get = scopedData @_ @_ @_ @_ @n p

iscopedPatEq ::
  (IScopedSized pat1, IScopedSized pat2, PatEq (pat1 p1 n1) (pat2 p2 n2)) =>
  pat1 p1 n1 ->
  pat2 p2 n2 ->
  Maybe (p1 :~: p2)
iscopedPatEq = scopedPatEq

-- | Telescopes: lists of local assumptions
-- These are scoped patterns because they include terms
-- that can mention variables that are already in scope
-- or that have been bound earlier in the pattern.
-- 'p' is the number of variables introduced by the telescope
-- 'n' is the scope depth for A1 (and A2 has depth S n, etc.)
-- We include the appropriate associativity property with ICons so
-- that it is always available for pattern matching
data TeleList (pat :: Nat -> Nat -> Type) p n where
  TNil :: TeleList pat N0 n
  TCons ::
    ( IScopedSized pat,
      p2 + (p1 + n) ~ (p2 + p1) + n
    ) =>
    pat p1 n ->
    TeleList pat p2 (p1 + n) ->
    TeleList pat (p2 + p1) n

lengthTele :: TeleList pat p n -> Int
lengthTele TNil = 0
lengthTele (TCons _ ps) = 1 + lengthTele ps

-- Smart constructor
(<:>) ::
  forall p1 p2 pat n.
  (IScopedSized pat) =>
  pat p1 n ->
  TeleList pat p2 (p1 + n) ->
  TeleList pat (p2 + p1) n
e <:> t = case axiomAssoc @p2 @p1 @n of Refl -> TCons e t

infixr 9 <:>

instance IScopedSized (TeleList pat)

instance ScopedSized (TeleList pat p) where
  type ScopedSize (TeleList pat p) = p

instance Sized (TeleList pat p n) where
  type Size (TeleList pat p n) = p
  size TNil = s0
  size (TCons p1 p2) = sPlus (size p2) (iscopedSize p1)

instance
  ( forall p1 n. Named name (pat p1 n),
    IScopedSized pat
  ) =>
  Named name (TeleList pat p n)
  where
  names TNil = VNil
  names (TCons p ps) =
    Vec.append (names ps) (iscopedNames p)

instance
  (SubstVar s, forall p1 n. WithData (pat p1 n) u s n, IScopedSized pat) =>
  WithData (TeleList pat p n) u s n
  where
  getData TNil = DS.empty
  getData (TCons (p :: pat p1 n) (ps :: TeleList pat p2 (p1 + n))) =
    let (p2, ps') = getSizeData @_ @_ @_ @(p1 + n) ps
     in withSNat p2 $ DS.append @_ @_ @_ @_ @n (iscopedData p) ps'

instance (IScopedSized pat, Subst v v, forall p. Subst v (pat p)) => Shiftable (TeleList pat p) where
  shift = shiftFromApplyE @v

instance
  (IScopedSized pat, Subst v v, forall p. Subst v (pat p)) =>
  Subst v (TeleList pat p)
  where
  applyE r TNil = TNil
  applyE r (TCons p1 p2) =
    applyE r p1 <:> applyE (upN (iscopedSize p1) r) p2

instance (IScopedSized pat, forall p. FV (pat p)) => FV (TeleList pat p) where
  appearsFree ::
    forall n.
    (IScopedSized pat, forall p1. FV (pat p1)) =>
    Fin n ->
    TeleList pat p n ->
    Bool
  appearsFree n TNil = False
  appearsFree n (TCons p1 p2) = appearsFree n p1 || appearsFree (Fin.shiftN (iscopedSize p1) n) p2

instance (forall p1. Strengthen (pat p1)) => Strengthen (TeleList pat p) where
  strengthenRec k m n TNil = Just TNil
  strengthenRec (k :: SNat k) (m :: SNat m) (n :: SNat n) (TCons (p1 :: pat p1 (k + (m + n))) p2) =
    case ( axiomAssoc @p1 @k @(m + n),
           axiomAssoc @p1 @k @n
         ) of
      (Refl, Refl) ->
        (<:>)
          <$> strengthenRec k m n p1
          <*> strengthenRec (sPlus (iscopedSize p1) k) m n p2

instance
  (forall p1 p2 n1 n2. PatEq (pat p1 n1) (pat p2 n2), IScopedSized pat) =>
  PatEq (TeleList pat p1 n1) (TeleList pat p2 n2)
  where
  patEq TNil TNil = Just Refl
  patEq (TCons p1 p2) (TCons p1' p2')
    | Just Refl <- iscopedPatEq p1 p1',
      Just Refl <- iscopedPatEq p2 p2' =
        Just Refl
  patEq _ _ = Nothing

-----------------------------------------------------------------
-- Rebind
-- TODO: this is the binary version of a telescope.
-- Captures the left-to-right relationship between two patterns
-- without the list.
---------------------------------------------------------------
{-
data Rebind p1 p2 n where
  Rebind ::
    Plus (Size (p2 n)) (Plus (Size (p1 n)) n) ~ Plus (Plus (Size (p2 n)) (Size (p1 n))) n =>
    p1 n -> p2 (Plus (Size (p1 n)) n) -> Rebind p1 p2 n

rebind :: forall p1 p2 n. p1 n -> p2 (Plus (Size (p1 n)) n) -> Rebind p1 p2 n
rebind p1 p2 =
  case axiomAssoc @(Size (p2 n)) @(Size (p1 n)) @n of
    Refl -> Rebind p1 p2

instance (ScopedSized p1, ScopedSized p2) => Sized (Rebind p1 p2 n) where
    type Size (Rebind p1 p2 n) = Plus (Size (p2 n)) (Size (p1 n))
    size (Rebind p1 p2) = sPlus @(Size (p2 n)) @(Size (p1 n)) (size p2) (size p1)

-- instance (Sized p1, Sized p2) => Sized (Rebind p1 p2) where
--  type Size (Rebind p1 p2) = Plus (Size p2) (Size p1)
--  size (Rebind p1 p2) = sPlus (size p2) (size p1)

instance
  (Subst v v, forall n. ScopedSized p1, Subst v p1, Subst v p2) =>
  Subst v (Rebind p1 p2)
  where
  applyE ::
    (Subst v v, ScopedSized p1, Subst v p2) =>
    Env v n m ->
    Rebind p1 p2 n ->
    Rebind p1 p2 m
  applyE r (Rebind p1 p2) =
    rebind (applyE r p1) (applyE (upN (size p1) r) p2)

instance (forall n. ScopedSized p1, FV p2) => FV (Rebind p1 p2) where
  appearsFree :: (ScopedSized p1, FV p2) => Fin n -> Rebind p1 p2 n -> Bool
  appearsFree n (Rebind p1 p2) = appearsFree (shiftN (size p1) n) p2

unRebind ::
  forall p1 p2 n c.
  (ScopedSized p1, ScopedSized p2, SNatI n) =>
  Rebind p1 p2 n ->
  ( ( SNatI (Size (p1 n)),
      SNatI (Size (p2 n)),
      SNatI (Plus (Size (p1 n)) n),
      Plus (Size (p2 n)) (Plus (Size (p1 n)) n) ~ Plus (Plus (Size (p2 n)) (Size (p1 n))) n
    ) =>
    p1 n ->
    p2 (Plus (Size (p1 n)) n) ->
    c
  ) ->
  c
unRebind (Rebind p1 p2) f =
  case axiomAssoc @(Size (p2 n)) @(Size (p1 n)) @n of
    Refl ->
      withSNat (size p1) $
        withSNat (size p2) $
          withSNat (sPlus (size p1) (snat @n)) $
            f p1 p2
-}<|MERGE_RESOLUTION|>--- conflicted
+++ resolved
@@ -6,19 +6,11 @@
 -- For a simpler interface, see AutoEnv.Bind.Pat
 module AutoEnv.Bind.Scoped where
 
-<<<<<<< HEAD
-=======
-import qualified Data.Vec as Vec
-import Data.Fin(Fin(..))
-import qualified Data.Fin as Fin
-
->>>>>>> aa316b95
 import AutoEnv
 import AutoEnv.Bind.Pat qualified as Pat
 import AutoEnv.DependentScope (WithData (..))
 import AutoEnv.DependentScope qualified as DS
-import Data.FinAux (Fin (..))
-import Data.FinAux qualified as Fin
+import Data.Fin qualified as Fin
 import Data.Vec qualified as Vec
 
 ----------------------------------------------------------
@@ -56,7 +48,7 @@
 scopedNames = names
 
 scopedData ::
-  forall (pat :: Nat -> Type) (p :: Nat) (u:: Type) (s :: Nat -> Type) (n :: Nat).
+  forall (pat :: Nat -> Type) (p :: Nat) (u :: Type) (s :: Nat -> Type) (n :: Nat).
   (ScopedSized pat, WithData (pat p) u s n) =>
   pat p ->
   DS.Scope u s (ScopedSize pat) n
