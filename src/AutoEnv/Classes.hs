-- |
-- Module      : AutoEnv.Classes
-- Description : Type class definitions
-- Stability   : experimental
module AutoEnv.Classes where

import AutoEnv.Lib
import Data.Fin
import Data.FinAux
import Data.Foldable
import Data.Vec qualified as Vec
<<<<<<< HEAD
=======
import Data.Fin
>>>>>>> aa316b95

-- | An environment (or explicit substitution) that map
-- indices bounded by `m`, to values of type `v n`
-- For now, we represent this directly as a function,
-- but we might want to change that. So we wrap it in
-- a newtype to hide the representation.
-- newtype Env (v :: Nat -> Type) (m :: Nat) (n :: Nat) =
--  Env { applyEnv :: Fin m -> v n }

----------------------------------------------------------
-- Substitution, free variables
----------------------------------------------------------

-- | Well-scoped types that can be the range of
-- an environment. This should generally be the `Var`
-- constructor from the syntax.
-- class SubstVar (v :: Nat -> Type) where
--  var :: Fin n -> v n

-- | Apply the environment throughout a term of
-- type `c n`, replacing variables with values
-- of type `v m`
-- class (SubstVar v) => Subst v c where
--  applyE :: Env v n m -> c n -> c m

-- | Does a variable appear free?
class FV (t :: Nat -> Type) where
  appearsFree :: Fin n -> t n -> Bool

----------------------------------------------------------

-- * Strengthening

----------------------------------------------------------

-- entry point for eliminating the most recently bound variable from the scope (if unused)
strengthen :: forall n t. (Strengthen t, SNatI n) => t (S n) -> Maybe (t n)
strengthen = strengthenRec s0 s1 (snat :: SNat n)

-- Strengthening cannot be implemented through substitution because it
-- must fail if the term uses invalid variables. Therefore, we make a
-- class of scoped types that can be strengthened.
class Strengthen t where
  -- generalize strengthening -- remove m variables from the middle of the scope
  strengthenRec :: SNat k -> SNat m -> SNat n -> t (k + (m + n)) -> Maybe (t (k + n))

  -- Remove a single variable from the middle of the scope
  strengthenOneRec :: forall k n. SNat k -> SNat n -> t (k + S n) -> Maybe (t (k + n))
  strengthenOneRec k = strengthenRec k s1

-- n-ary version of strengthen
strengthenN :: forall m n t. (Strengthen t, SNatI n) => SNat m -> t (m + n) -> Maybe (t n)
strengthenN m = strengthenRec s0 m (snat :: SNat n)

---------------------------------------------------------

instance FV Fin where
  appearsFree = (==)

instance Strengthen Fin where
  strengthenRec :: SNat k -> SNat m -> SNat n -> Fin (k + (m + n)) -> Maybe (Fin (k + n))
  strengthenRec = strengthenRecFin

-- >>> strengthenOne' (SS (SS SZ)) (FZ :: Fin N3) :: Maybe (Fin N2)
-- Just 0

-- >>> strengthen' (SS (SS SZ)) (SS SZ) (FZ :: Fin N3) :: Maybe (Fin N1)
-- Just 0

----------------------------------------------------------
-- Type classes for patterns
----------------------------------------------------------

-- | Calculate the number of binding variables in the pattern
-- This number does not need to be an explicit parameter of the type
-- so that we have flexibility about what types we can use as
-- patterns.
class Sized (t :: Type) where
  -- Retrieve size from the type (number of variables bound by the pattern)
  type Size t :: Nat

  -- Access size as a term
  size :: t -> SNat (Size t)

-- | Pairs of types that can be compared with each other as patterns
class PatEq (t1 :: Type) (t2 :: Type) where
  patEq :: t1 -> t2 -> Maybe (Size t1 :~: Size t2)

---------------------------------------------------------
-- Pattern Class Instances for Prelude and Lib Types
---------------------------------------------------------

-- ** LocalNames

instance Sized LocalName where
  type Size LocalName = N1
  size _ = s1

instance PatEq LocalName LocalName where
  patEq p1 p2 = Just Refl

-- ** SNats

instance Sized (SNat n) where
  type Size (SNat n) = n
  size n = n

instance PatEq (SNat n1) (SNat n2) where
  patEq = testEquality

-- ** Vectors

instance Sized (Vec n a) where
  type Size (Vec n a) = n
  size = Vec.vlength

instance (Eq a) => PatEq (Vec n1 a) (Vec n2 a) where
  patEq VNil VNil = Just Refl
  patEq (x ::: xs) (y ::: ys)
    | x == y,
      Just Refl <- patEq xs ys =
        Just Refl
  patEq _ _ = Nothing

-- ** Unit (trivial)

instance Sized () where type Size () = N0; size _ = SZ

instance PatEq () () where patEq _ _ = Just Refl

-- ** Pairs

instance (Sized a, Sized b) => Sized (a, b) where
  type Size (a, b) = Size a + Size b
  size (x, y) = sPlus (size x) (size y)

instance (PatEq a1 a2, PatEq b1 b2) => PatEq (a1, b1) (a2, b2) where
  patEq (x1, y1) (x2, y2)
    | Just Refl <- patEq x1 x2,
      Just Refl <- patEq y1 y2 =
        Just Refl
  patEq _ _ = Nothing

------------------------------------------<|MERGE_RESOLUTION|>--- conflicted
+++ resolved
@@ -6,13 +6,8 @@
 
 import AutoEnv.Lib
 import Data.Fin
-import Data.FinAux
 import Data.Foldable
 import Data.Vec qualified as Vec
-<<<<<<< HEAD
-=======
-import Data.Fin
->>>>>>> aa316b95
 
 -- | An environment (or explicit substitution) that map
 -- indices bounded by `m`, to values of type `v n`
@@ -37,6 +32,11 @@
 -- of type `v m`
 -- class (SubstVar v) => Subst v c where
 --  applyE :: Env v n m -> c n -> c m
+
+class Shiftable t where
+  shift :: SNat k -> t n -> t (k + n)
+  -- default shift :: forall v k n. (SubstVar v, Subst v t) => SNat k -> t n -> t (k + n)
+  -- shift = shiftFromApplyE @v
 
 -- | Does a variable appear free?
 class FV (t :: Nat -> Type) where
